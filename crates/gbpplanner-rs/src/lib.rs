//! Library interface to the GBPPlanner
#![feature(iter_repeat_n)]
use bevy::ecs::schedule::States;

pub mod asset_loader;
pub mod bevy_utils;
pub mod cli;
<<<<<<< HEAD
pub mod config;
pub mod despawn_entity_after;
=======
// pub mod config;
>>>>>>> f46a4757
pub mod diagnostic;
pub mod environment;
pub mod export;
pub mod factorgraph;
pub mod input;
pub mod moveable_object;
pub mod movement;
pub mod pause_play;
pub mod planner;
pub mod simulation_loader;
pub mod theme;
pub mod ui;
pub(crate) mod utils;

pub(crate) mod escape_codes;
pub(crate) mod macros;
// pub mod prng;

// TODO: use in app
/// Set of distinct states the application can be in.
#[derive(
    Debug,
    Default,
    States,
    PartialEq,
    Eq,
    Hash,
    Clone,
    Copy,
    derive_more::Display,
    /* derive_more::IsVariant, */
)]
pub enum AppState {
    /// Start of the application where assets e.g. data in `./assets` is being
    /// loaded into memory
    #[default]
    #[display(fmt = "Loading")]
    LoadingSimulationData,
    // #[display(fmt = "Starting")]
    // Starting,
    /// A simulation is running in the application
    #[display(fmt = "Running")]
    Running,
    // #[display(fmt = "Paused")]
    // Paused,
    // #[display(fmt = "Finished")]
    // Finished,
}<|MERGE_RESOLUTION|>--- conflicted
+++ resolved
@@ -5,12 +5,7 @@
 pub mod asset_loader;
 pub mod bevy_utils;
 pub mod cli;
-<<<<<<< HEAD
-pub mod config;
 pub mod despawn_entity_after;
-=======
-// pub mod config;
->>>>>>> f46a4757
 pub mod diagnostic;
 pub mod environment;
 pub mod export;
