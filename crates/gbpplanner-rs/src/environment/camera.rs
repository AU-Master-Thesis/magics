--- conflicted
+++ resolved
@@ -85,13 +85,8 @@
 ) {
     next_movement_mode.set(CameraMovementMode::Pan);
 
-<<<<<<< HEAD
     for (mut transform, mut orbit) in &mut camera_query {
-        transform.translation = CAMERA_INITIAL_POSITION;
-=======
-    for (mut transform, mut orbit) in camera_query.iter_mut() {
         transform.translation = cam_settings.start_pos;
->>>>>>> 63d1fd15
         transform.look_at(CAMERA_INITIAL_TARGET, CAMERA_UP);
 
         orbit.origin = Vec3::ZERO;
