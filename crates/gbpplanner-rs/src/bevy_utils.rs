--- conflicted
+++ resolved
@@ -41,7 +41,6 @@
     }
 }
 
-<<<<<<< HEAD
 /// Extension trait for `bevy::app::App`
 pub trait BevyPluginExt {
     /// Attempt to add a [`Plugin`]
@@ -58,7 +57,8 @@
         }
         self
     }
-=======
+}
+
 pub mod run_conditions {
     use bevy::{
         ecs::system::Res,
@@ -80,5 +80,4 @@
     //         //     inputs.into_iter().any(|it|
     // keyboard_input.just_pressed(it))         // }
     //     }
->>>>>>> b883a300
 }