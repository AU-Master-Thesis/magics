#![warn(missing_docs)]
//! Useful function when working with bevy

use bevy::{app::Plugin, ecs::prelude::*, hierarchy::DespawnRecursiveExt};

/// Prelude module bringing entire public api of this module into scope
#[allow(unused_imports)]
pub mod prelude {
    pub use super::*;
}

/// Generic system that takes a component as a parameter, and will despawn all
/// entities with that component
///
/// # Example
/// ```rust
/// use bevy::prelude::*;
/// #[derive(Component)]
/// struct OnSplashScreen;
///
/// #[derive(Clone, Copy, Default, Eq, PartialEq, Debug, Hash, States)]
/// enum GameState {
///     #[default]
///     Splash,
///     Menu,
///     Game,
/// }
///
/// App::new()
///     .add_systems(
///         OnExit(GameState::Splash),
///         despawn_entities_with_component::<OnSplashScreen>,
///     )
///     .run();
/// ```
pub fn despawn_entities_with_component<T: Component>(
    to_despawn: Query<Entity, With<T>>,
    mut commands: Commands,
) {
    for entity in &to_despawn {
        commands.entity(entity).despawn_recursive();
    }
}

/// Extension trait for `bevy::app::App`
pub trait BevyPluginExt {
    /// Attempt to add a [`Plugin`]
    /// If the plugin is already added, then do nothing.
    /// This is an alternative to [`.add_plugins()`] which will panic if a
    /// plugin has already been added.
    fn try_add_plugin<P: Plugin>(&mut self, plugin: P) -> &mut Self;
}

impl BevyPluginExt for bevy::app::App {
    fn try_add_plugin<P: Plugin>(&mut self, plugin: P) -> &mut Self {
        if !self.is_plugin_added::<P>() {
            self.add_plugins(plugin);
        }
        self
    }
}

pub mod run_conditions {
<<<<<<< HEAD
=======
    use bevy::{
        ecs::{
            event::{Event, Events},
            system::Res,
        },
        input::{keyboard::KeyCode, ButtonInput},
    };
>>>>>>> 63d1fd15

    /// Trait for checking if an event exists
    pub fn event_exists<T: Event>(res_event: Option<Res<Events<T>>>) -> bool {
        res_event.is_some()
    }

    //     pub fn any_input_just_pressed(
    //         // inputs: impl IntoIterator<Item = ButtonInput<KeyCode>>,
    //         // inputs: impl IntoIterator<Item = KeyCode>,
    //         // inputs: Vec<KeyCode>,
    //     ) -> impl Fn(Res<ButtonInput<KeyCode>>) -> bool
    // // where
    //     //     T: Copy + Eq + Send + Sync + 'static,
    //     {
    //         move |keyboard_input: Res<ButtonInput<KeyCode>>|
    // keyboard_input.any_pressed(inputs)

    //         // move |keyboard_input: Res<ButtonInput<T>>| {
    //         //     inputs.into_iter().any(|it|
    // keyboard_input.just_pressed(it))         // }
    //     }
}<|MERGE_RESOLUTION|>--- conflicted
+++ resolved
@@ -61,8 +61,6 @@
 }
 
 pub mod run_conditions {
-<<<<<<< HEAD
-=======
     use bevy::{
         ecs::{
             event::{Event, Events},
@@ -70,7 +68,6 @@
         },
         input::{keyboard::KeyCode, ButtonInput},
     };
->>>>>>> 63d1fd15
 
     /// Trait for checking if an event exists
     pub fn event_exists<T: Event>(res_event: Option<Res<Events<T>>>) -> bool {
