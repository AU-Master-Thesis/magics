--- conflicted
+++ resolved
@@ -6,17 +6,12 @@
 
 use self::{dynamic::DynamicFactor, interrobot::InterRobotFactor, obstacle::ObstacleFactor};
 use super::{
-<<<<<<< HEAD
-    factorgraph::NodeIndex, id::VariableId, message::MessagesToVariables, node::FactorGraphNode,
-    prelude::Message, MessageCount, DOFS,
-=======
     factorgraph::{FactorGraphId, NodeIndex},
     id::VariableId,
     message::MessagesToVariables,
     node::FactorGraphNode,
     prelude::Message,
     MessageCount, MessagesReceived, MessagesSent, DOFS,
->>>>>>> c402c2d9
 };
 use crate::{factorgraph::node::RemoveConnectionToError, simulation_loader::SdfImage};
 
@@ -165,8 +160,11 @@
         safety_distance_multiplier: StrictlyPositiveFinite<Float>,
         external_variable: ExternalVariableId,
     ) -> Self {
-        let interrobot_factor =
-            InterRobotFactor::new(robot_radius, external_variable, Some(safety_distance_multiplier));
+        let interrobot_factor = InterRobotFactor::new(
+            robot_radius,
+            external_variable,
+            Some(safety_distance_multiplier),
+        );
         let kind = FactorKind::InterRobot(interrobot_factor);
         let state = FactorState::new(measurement, strength, InterRobotFactor::NEIGHBORS);
 
@@ -257,7 +255,10 @@
         // }
 
         for (i, (_, message)) in self.inbox.iter().enumerate() {
-            let mut slice = self.state.linearisation_point.slice_mut(s![i * DOFS..(i + 1) * DOFS]);
+            let mut slice = self
+                .state
+                .linearisation_point
+                .slice_mut(s![i * DOFS..(i + 1) * DOFS]);
 
             if let Some(mean) = message.mean() {
                 slice.assign(mean);
@@ -293,12 +294,8 @@
         let potential_precision_matrix = jacobian
             .t()
             .dot(&self.state.measurement_precision)
-<<<<<<< HEAD
-            .dot(&jacobian);
-=======
             .dot(jacobian.as_ref());
         let residual = &self.state.initial_measurement - measurement;
->>>>>>> c402c2d9
         let potential_information_vec = jacobian
             .t()
             .dot(&self.state.measurement_precision)
@@ -322,15 +319,9 @@
                     continue;
                 }
 
-<<<<<<< HEAD
-                let message_eta = other_message
-                    .information_vector()
-                    .expect("it better be there");
-=======
                 if other_message.is_empty() {
                     continue;
                 }
->>>>>>> c402c2d9
 
                 // let message_eta = other_message.information_vector().expect("it better be
                 // there"); information_vec
@@ -350,13 +341,8 @@
                 }
             }
 
-<<<<<<< HEAD
             let message =
                 marginalise_factor_distance(information_vec, precision_matrix, marginalisation_idx);
-            // .expect("marginalise_factor_distance should not fail");
-=======
-            let message = marginalise_factor_distance(information_vec, precision_matrix, marginalisation_idx);
->>>>>>> c402c2d9
             messages.insert(*variable_id, message);
 
             if variable_id.factorgraph_id == self.factorgraph_id {
