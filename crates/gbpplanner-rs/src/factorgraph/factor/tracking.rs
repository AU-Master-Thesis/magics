//! Tracking Factor (extension)
use std::{borrow::Cow, cell::Cell, sync::Mutex};

<<<<<<< HEAD
use bevy::{math::Vec2, utils::smallvec::ToSmallVec};
use colored::Colorize;
use gbp_linalg::{prelude::*, pretty_print_matrix};
=======
use bevy::math::Vec2;
use gbp_linalg::prelude::*;
>>>>>>> 834d2db3
use itertools::Itertools;
use ndarray::{array, concatenate, s, Axis};

use super::{Factor, FactorState, Measurement};

/// Tracking information for each tracking factor to follow
#[derive(Debug)]
pub struct Tracking {
    /// The path to follow
    path: Option<Vec<Vec2>>,
    /// Which index in the path, the horizon is currently moving towards
    index: usize,
    /// Tracking record
    /// Implicitly tells which waypoint the factor has reached
    /// e.g. if the record is 3, the factor has been to waypoint 1, 2, and 3
    record: Mutex<Cell<usize>>,
    /// Amount of projects being considered
    connections: Mutex<Cell<usize>>,
    /// The tracking config from the `gbp_config` input `config.toml`
    config: gbp_config::TrackingSection,
}

impl Default for Tracking {
    fn default() -> Self {
        Self {
<<<<<<< HEAD
            path: None,
            index: 0,
=======
            path:   None,
            index:  1,
>>>>>>> 834d2db3
            record: Mutex::new(Cell::new(0)),
            connections: Mutex::new(Cell::new(1)),
            config: gbp_config::TrackingSection::default(),
        }
    }
}

impl Tracking {
    pub fn with_path(mut self, path: Vec<Vec2>) -> Self {
        self.path = Some(path);
        self
    }

    pub fn with_config(mut self, config: gbp_config::TrackingSection) -> Self {
        self.config = config;
        self
    }

    /// Increments record, but clamped to the bounds of the path
    fn increment_record(&self) {
        let record = self.record.lock().unwrap();

        let new_record = if let Some(path) = &self.path {
            (record.get() + 1).min(path.len() - 2)
        } else {
            0
        };

        record.set(new_record);
    }

    pub fn get_record(&self) -> usize {
        self.record.lock().unwrap().get()
    }
}

#[derive(Debug)]
pub struct TrackingFactor {
    /// Tracking information from global path finder
    tracking: Tracking,
    /// Most recent measurement
    last_measurement: Mutex<Cell<LastMeasurement>>,
}

#[derive(Debug, Clone, Copy)]
pub struct LastMeasurement {
    pub pos:   bevy::math::Vec2,
    pub value: Float,
}

impl Default for LastMeasurement {
    fn default() -> Self {
        Self {
            pos:   Vec2::ZERO,
            value: 0.0,
        }
    }
}

impl TrackingFactor {
    /// An obstacle factor has a single edge to another variable
    pub const NEIGHBORS: usize = 1;

    /// Creates a new [`TrackingFactor`].
    pub fn new(tracking_path: Option<min_len_vec::TwoOrMore<Vec2>>) -> Self {
        Self {
            tracking: Tracking::default()
                .with_path(tracking_path.map_or_else(Vec::new, |p| p.into())),
            last_measurement: Default::default(),
        }
    }

    pub fn with_last_measurement(self, pos: Vec2, value: Float) -> Self {
        self.last_measurement
            .lock()
            .unwrap()
            .set(LastMeasurement { pos, value });

        self
    }

    pub fn with_config(mut self, config: gbp_config::TrackingSection) -> Self {
        self.tracking.config = config;
        self
    }

    /// Get the last measurement
    pub fn last_measurement(&self) -> LastMeasurement {
        self.last_measurement.lock().unwrap().get()
    }

    /// Get the tracking path
    pub fn tracking(&self) -> &Tracking {
        &self.tracking
    }

    pub fn set_tracking_path(&mut self, tracking_path: min_len_vec::TwoOrMore<Vec2>) {
        self.tracking.path = Some(tracking_path.into());
    }

    pub fn set_tracking_index(&mut self, index: usize) {
        if let Some(path) = &self.tracking.path {
            assert!(index < path.len() - 1);
            self.tracking.index = index;
        }
    }
}

impl Factor for TrackingFactor {
    #[inline]
    fn name(&self) -> &'static str {
        "TrackingFactor"
    }

    #[inline]
    fn color(&self) -> [u8; 3] {
        // #f4a15a
        [244, 161, 90]
    }

    #[inline]
    fn jacobian(
        &self,
        state: &FactorState,
        linearisation_point: &Vector<Float>,
    ) -> Cow<'_, Matrix<Float>> {
        // Same as PoseFactor
        // TODO: change to not clone x
        // Cow::Owned(self.first_order_jacobian(state, x.clone()))
        let mut linearisation_point = linearisation_point.to_owned();

        let h0 = array![self.last_measurement.lock().unwrap().get().value];
        let mut jacobian = Matrix::<Float>::zeros((h0.len(), linearisation_point.len()));

        let delta = self.jacobian_delta();

        for i in 0..linearisation_point.len() {
            linearisation_point[i] += delta; // perturb by delta
            let Measurement {
                value: h1,
                position: _,
            } = self.measure(state, &linearisation_point);
            let derivatives = (&h1 - &h0) / delta;
            jacobian.column_mut(i).assign(&derivatives);
            linearisation_point[i] -= delta; // reset the perturbation
        }

        // pretty_print_matrix!(&jacobian);

        Cow::Owned(jacobian)
    }

    // fn measure(&self, _state: &FactorState, x: &Vector<Float>) -> Vector<Float> {
    fn measure(&self, _state: &FactorState, x: &Vector<Float>) -> Measurement {
        let current_record = self.tracking.record.lock().unwrap().get();
        let x_pos = x.slice(s![0..2]).to_owned();
        let x_vel = x.slice(s![2..4]).to_owned();

        // 1. Find which line in the `self.tracking.path` to project to, based off of
        //    the `self.tracking.record` e.g. if `self.tracking.record` is 3, then track
        //    the line between waypoint 3 and 4
        let lines = self
            .tracking
            .path
            .as_ref()
            .unwrap()
            .windows(2)
            .collect_vec();

        let [current_start, current_end]: &[Vec2; 2] = lines[current_record].try_into().unwrap();
        let (current_start, current_end) = (
            array![current_start.x as Float, current_start.y as Float],
            array![current_end.x as Float, current_end.y as Float],
        );

        // 2. Project the current position onto the line between `current_start` and
        //    `current_end`
        let line = &current_end - &current_start;
        let current_projection =
            &current_start + (&x_pos - &current_start).dot(&line) / &line.dot(&line) * &line;

        // 3. If within `self.tracking.smoothing` of start, project to the previous line
        //    if it exists
        //   as well, and take the average of the two projections
        // let consideration_distance =
        //     x_vel.euclidean_norm() + self.tracking.config.switch_padding.powi(2) as
        // f64;
        let consideration_distance = self.tracking.config.switch_padding as Float;
        let current_projected_point_to_current_end =
            (&current_end - &current_projection).euclidean_norm();
        // let current_projected_point_to_current_start =
        //     (&current_start - &projected_point).euclidean_norm();
        // let vel_distance_contribution = line.normalized() * x_vel.euclidean_norm() as
        // Float;
        // let should_be_considered = current_projected_point_to_current_end <
        // consideration_distance;

        // Get projection to previous line only if there is a previous line
        let projection_to_previous = if current_record > 0 {
            // Retrieve the previous line
            let [previous_start, previous_end]: &[Vec2; 2] =
                lines[current_record - 1].try_into().unwrap();
            let (previous_start, previous_end) = (
                array![previous_start.x as Float, previous_start.y as Float],
                array![previous_end.x as Float, previous_end.y as Float],
            );

            // Project the linearisation point onto the line between `previous_start` and
            // `previous_end`
            let line = &previous_end - &previous_start;
            let previous_projected_point =
                &previous_start + (&x_pos - &previous_start).dot(&line) / &line.dot(&line) * &line;

            // Check if the projected is to be considered
            let current_projected_point_to_previous_end =
                (&previous_end - &current_projection).euclidean_norm();
            let previous_projected_point_to_previous_end =
                (&current_start - &previous_projected_point).euclidean_norm();
            // if previous_projected_point_to_previous_end < consideration_distance {
            if current_projected_point_to_previous_end < consideration_distance
                && previous_projected_point_to_previous_end < consideration_distance
            {
                Some((
                    previous_projected_point,
                    current_projected_point_to_previous_end,
                    previous_projected_point_to_previous_end,
                ))
            } else {
                None
            }
        } else {
            None
        };

        // 4. if within `self.tracking.smoothing` of end, increment
        //    `self.tracking.record`
        if current_projected_point_to_current_end < consideration_distance
            || (self
                .tracking
                .index
                .saturating_sub(self.tracking.get_record()))
                > 0
        {
            self.tracking.increment_record();
        }

        // 5. Take the average of the two projections
        let measurement_point = match projection_to_previous {
            Some((previous_projection, a, b)) => {
                // connections should be 2
                self.tracking.connections.lock().unwrap().set(2);
                // find direction from `x_pos` to measurement point
                // let measurement_direction = (&projected_point - &projection).normalized();

                // find diagonal of the rectangle with side-lengths `a` and `b`
                // let diagonal = (a.powi(2) + b.powi(2)).sqrt();

                // &measurement_direction * diagonal
                // (projected_point + projection) / 2.0

                // vector from `x_pos` to `current_projection`
                let x_to_current = &current_projection - &x_pos;
                // vector from `x_pos` to `previous_projection`
                let x_to_previous = &previous_projection - &x_pos;

                let measurement_vector = &x_to_current + &x_to_previous;
                &x_pos + &measurement_vector
            }
            None => {
                // connections should be 1
                self.tracking.connections.lock().unwrap().set(1);
                current_projection // + line.normalized() *
                                   //   x_vel.euclidean_norm() as Float
            }
        };

        // 6. Normalise length to `self.tracking.config.attraction_distance`
        let x_to_projection = &measurement_point - &x_pos;
        let x_to_projection_distance = x_to_projection.euclidean_norm();
        let attraction_distance_f64 = self.tracking.config.attraction_distance as f64;
        let normalised_distance = if x_to_projection_distance < attraction_distance_f64 {
            x_to_projection_distance / attraction_distance_f64
        } else {
            1.0
        };

        // 7. Invert the measurement
        // let measurement = 1.0 - normalised_distance;
        let measurement = normalised_distance;

        // Update last measurement and return
        self.last_measurement.lock().unwrap().set(LastMeasurement {
            pos:   Vec2::new(measurement_point[0] as f32, measurement_point[1] as f32),
            value: measurement,
        });

        Measurement::new(array![measurement]).with_position(concatenate![
            Axis(0),
            measurement_point,
            x.slice(s![2..4]).to_owned()
        ])
    }

    #[inline(always)]
    fn jacobian_delta(&self) -> Float {
        // Same as DynamicFactor for now
        // TODO: Tune this
        // NOTE: Maybe this should be influenced by the distance from variable to the
        // measurement
        1e-2
        // let base = 1e-2;
        // base / (2.0
        //     * self.last_measurement.lock().unwrap().get().value
        //     * self.tracking.connections.lock().unwrap().get() as Float)
    }

    #[inline(always)]
    fn skip(&self, _state: &FactorState) -> bool {
        // skip if `self.tracking.path` is empty
        if self.tracking.path.is_none()
            || self.tracking.record.lock().unwrap().get()
                >= self.tracking.path.as_ref().map_or(1, |p| p.len()) - 1
        {
            println!("Skipping factor because path is empty");
            return true;
        }
        false
    }

    #[inline(always)]
    fn linear(&self) -> bool {
        false
    }

    #[inline(always)]
    fn neighbours(&self) -> usize {
        Self::NEIGHBORS
    }
}

impl std::fmt::Display for TrackingFactor {
    fn fmt(&self, f: &mut std::fmt::Formatter<'_>) -> std::fmt::Result {
        use colored::Colorize;

        if let Some(tracking_path) = &self.tracking.path {
            writeln!(f, "tracking_path: {}", tracking_path.len())?;
            let width = (tracking_path.len() as f32).log10().ceil() as usize;
            for (i, pos) in tracking_path.iter().enumerate() {
                writeln!(f, "  [{:>width$}] = [{:>6.2}, {:>6.2}]", i, pos.x, pos.y)?;
            }
        } else {
            writeln!(f, "tracking_path: {}", "None".red())?;
        }
        writeln!(f, "index: {}", self.tracking.index)?;
        writeln!(f, "record: {}", self.tracking.record.lock().unwrap().get())?;
        writeln!(f, "config: {:?}", self.tracking.config)?;

        write!(f, "last_measurement: {:?}", self.last_measurement())
    }
}<|MERGE_RESOLUTION|>--- conflicted
+++ resolved
@@ -1,14 +1,9 @@
 //! Tracking Factor (extension)
 use std::{borrow::Cow, cell::Cell, sync::Mutex};
 
-<<<<<<< HEAD
 use bevy::{math::Vec2, utils::smallvec::ToSmallVec};
 use colored::Colorize;
 use gbp_linalg::{prelude::*, pretty_print_matrix};
-=======
-use bevy::math::Vec2;
-use gbp_linalg::prelude::*;
->>>>>>> 834d2db3
 use itertools::Itertools;
 use ndarray::{array, concatenate, s, Axis};
 
@@ -34,13 +29,8 @@
 impl Default for Tracking {
     fn default() -> Self {
         Self {
-<<<<<<< HEAD
             path: None,
-            index: 0,
-=======
-            path:   None,
-            index:  1,
->>>>>>> 834d2db3
+            index: 1,
             record: Mutex::new(Cell::new(0)),
             connections: Mutex::new(Cell::new(1)),
             config: gbp_config::TrackingSection::default(),
