--- conflicted
+++ resolved
@@ -24,12 +24,8 @@
     controls::ControlsPanelPlugin, data::DataPanelPlugin, metrics::MetricsPlugin,
     scale::ScaleUiPlugin, settings::SettingsPanelPlugin,
 };
-<<<<<<< HEAD
-use crate::{theme::CatppuccinThemeVisualsExt, SimulationState};
-=======
-use crate::{theme::CatppuccinThemeVisualsExt, AppState};
-
->>>>>>> d3bd7758
+use crate::{theme::CatppuccinThemeVisualsExt, AppState, SimulationState};
+
 //  _     _ _______ _______  ______
 //  |     | |______ |______ |_____/
 //  |_____| ______| |______ |    \_
@@ -162,9 +158,9 @@
 /// Resource to store the occupied screen space by each `egui` panel
 #[derive(Debug, Default, Resource)]
 struct OccupiedScreenSpace {
-    left:   f32,
-    right:  f32,
-    top:    f32,
+    left: f32,
+    right: f32,
+    top: f32,
     bottom: f32,
 }
 
@@ -191,11 +187,11 @@
 
 #[derive(Debug, Default)]
 pub struct MouseOverPanel {
-    pub left_panel:      bool,
-    pub right_panel:     bool,
-    pub top_panel:       bool,
-    pub bottom_panel:    bool,
-    pub metrics_window:  bool,
+    pub left_panel: bool,
+    pub right_panel: bool,
+    pub top_panel: bool,
+    pub bottom_panel: bool,
+    pub metrics_window: bool,
     pub floating_window: bool,
 }
 
