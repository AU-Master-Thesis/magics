--- conflicted
+++ resolved
@@ -130,53 +130,14 @@
     CommunicationRadius,
     Robots,
     ObstacleFactors,
-<<<<<<< HEAD
-    Tracking,
-=======
     #[strum(serialize = "interrobot_factors")]
->>>>>>> 6d7d3a22
     InterRobotFactors,
     #[strum(serialize = "interrobot_factors_safety_distance")]
     InterRobotFactorsSafetyDistance,
     RobotColliders,
     RobotRobotCollisions,
     EnvironmentColliders,
-<<<<<<< HEAD
-}
-
-#[derive(Debug, PartialEq, Eq)]
-pub struct ParseDrawSettingError;
-
-impl std::str::FromStr for DrawSetting {
-    type Err = ParseDrawSettingError;
-
-    fn from_str(s: &str) -> Result<Self, Self::Err> {
-        let setting = match s {
-            "communication_graph" => Self::CommunicationGraph,
-            "predicted_trajectories" => Self::PredictedTrajectories,
-            "waypoints" => Self::Waypoints,
-            "uncertainty" => Self::Uncertainty,
-            "paths" => Self::Paths,
-            "generated_map" => Self::GeneratedMap,
-            "height_map" => Self::HeightMap,
-            "sdf" => Self::Sdf,
-            "communication_radius" => Self::CommunicationRadius,
-            "robots" => Self::Robots,
-            "obstacle_factors" => Self::ObstacleFactors,
-            "tracking" => Self::Tracking,
-            "interrobot_factors" => Self::InterRobotFactors,
-            "interrobot_factors_safety_distance" => Self::InterRobotFactorsSafetyDistance,
-            "robot_colliders" => Self::RobotColliders,
-            "environment_colliders" => Self::EnvironmentColliders,
-
-            _ => return Err(ParseDrawSettingError),
-        };
-
-        Ok(setting)
-    }
-=======
     RobotEnvironmentCollisions,
->>>>>>> 6d7d3a22
 }
 
 // TODO: store in a bitset
@@ -232,25 +193,6 @@
 impl DrawSection {
     pub fn to_display_string(name: &str) -> &'static str {
         match name {
-<<<<<<< HEAD
-            "communication_graph" => "Communication".to_string(),
-            "predicted_trajectories" => "Trajectories".to_string(),
-            "waypoints" => "Waypoints".to_string(),
-            "uncertainty" => "Uncertainty".to_string(),
-            "paths" => "Paths".to_string(),
-            "generated_map" => "Generated Map".to_string(),
-            "height_map" => "Height Map".to_string(),
-            "sdf" => "SDF".to_string(),
-            "communication_radius" => "Communication Radius".to_string(),
-            "robots" => "Robots".to_string(),
-            "obstacle_factors" => "Obstacle Factors".to_string(),
-            "tracking" => "Tracking".to_string(),
-            "interrobot_factors" => "InterRobot Factors".to_string(),
-            "interrobot_factors_safety_distance" => "InterRobot Safety Distance".to_string(),
-            "robot_colliders" => "Robot Colliders".to_string(),
-            "environment_colliders" => "Environment Colliders".to_string(),
-            _ => "Unknown".to_string(),
-=======
             "communication_graph" => "Communication",
             "predicted_trajectories" => "Trajectories",
             "waypoints" => "Waypoints",
@@ -269,7 +211,6 @@
             "robot_robot_collisions" => "Robot-Robot Collisions",
             "robot_environment_collisions" => "Robot-Environment Collisions",
             _ => "Unknown",
->>>>>>> 6d7d3a22
         }
     }
 }
