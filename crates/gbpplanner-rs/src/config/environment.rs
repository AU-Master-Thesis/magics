use angle::Angle;
use bevy::ecs::system::Resource;
use gbp_linalg::Float;
use serde::{Deserialize, Serialize};
use typed_floats::StrictlyPositiveFinite;

use super::geometry::RelativePoint;
use crate::environment::TileCoordinates;

// use super::geometry::Shape;

#[derive(Debug, Serialize, Deserialize)]
#[serde(rename_all = "kebab-case")]
pub struct TileGrid(Vec<String>);

impl TileGrid {
    pub fn iter(&self) -> std::slice::Iter<String> {
        self.0.iter()
    }

    pub fn is_empty(&self) -> bool {
        self.0.is_empty()
    }

    pub fn rows(&self) -> usize {
        self.0.len()
    }

    pub fn cols(&self) -> usize {
        self.0[0].chars().count()
    }

    // /// override the index operator to allow for easy access to the grid
    // pub fn get(&self, row: usize, col: usize) -> Option<char> {
    //     self.0.get(row).and_then(|r| r.chars().nth(col))
    // }
}

// impl std::ops::Index<(usize, usize)> for TileGrid {
//     type Output = char;

//     fn index(&self, (row, col): (usize, usize)) -> &Self::Output {
//         &self
//             .0
//             .get(row)
//             .and_then(|r| r.chars().nth(col))
//             .expect("index is within grid")
//     }
// }

#[derive(Debug, Serialize, Deserialize)]
#[serde(rename_all = "kebab-case")]
pub struct Rotation(Angle);

impl Rotation {
    pub fn new(value: Float) -> Self {
        Self(Angle::from_degrees(value).expect("Invalid angle"))
    }
}

impl Rotation {
    #[inline]
    pub fn as_radians(&self) -> Float {
        self.0.as_radians()
    }

    #[inline]
    pub fn as_degrees(&self) -> Float {
        self.0.as_degrees()
    }
}

#[derive(Debug, Serialize, Deserialize)]
#[serde(rename_all = "kebab-case")]
pub struct Cell {
    pub row: usize,
    pub col: usize,
}

#[derive(Debug, Serialize, Deserialize)]
#[serde(rename_all = "kebab-case")]
pub enum PlaceableShape {
    Circle {
        /// The radius of the circle
        /// This is a value in the range [0, 1]
        radius: StrictlyPositiveFinite<Float>,
        /// The center of the circle,
        center: RelativePoint,
    },
    Triangle {
        /// The length of the base of the triangle
        /// This is a value in the range [0, 1]
        base_length: StrictlyPositiveFinite<Float>,
        /// The height of the triangle
        /// Intersects the base perpendicularly at the mid-point
        height:      StrictlyPositiveFinite<Float>,
        /// The mid-point of the base of the triangle
        /// This is a value in the range [0, 1]
        /// Defines where the height of the triangle intersects the base
        /// perpendicularly
        mid_point:   Float,
        /// Where to place the center of the triangle
        translation: RelativePoint,
    },
    RegularPolygon {
        /// The number of sides of the polygon
        sides:       usize,
        /// Side length of the polygon
        side_length: StrictlyPositiveFinite<Float>,
        /// Where to place the center of the polygon
        translation: RelativePoint,
    },
    Rectangle {
        /// The width of the rectangle
        /// This is a value in the range [0, 1]
        width:       StrictlyPositiveFinite<Float>,
        /// The height of the rectangle
        /// This is a value in the range [0, 1]
        height:      StrictlyPositiveFinite<Float>,
        /// The center of the rectangle
        translation: RelativePoint,
    },
}

impl PlaceableShape {
    #[allow(clippy::unwrap_used)]
    pub fn circle(radius: Float, center: (Float, Float)) -> Self {
        Self::Circle {
            radius: StrictlyPositiveFinite::<Float>::new(radius).unwrap(),
            center: RelativePoint::new(center.0, center.1).unwrap(),
        }
    }

    #[allow(clippy::unwrap_used)]
    pub fn triangle(
        base_length: Float,
        height: Float,
        mid_point: Float,
        translation: (Float, Float),
    ) -> Self {
        Self::Triangle {
            base_length: StrictlyPositiveFinite::<Float>::new(base_length).unwrap(),
            height: StrictlyPositiveFinite::<Float>::new(height).unwrap(),
            mid_point,
            translation: RelativePoint::new(translation.0, translation.1).unwrap(),
        }
    }

    #[allow(clippy::unwrap_used)]
    pub fn rectangle(width: Float, height: Float, center: (Float, Float)) -> Self {
        Self::Rectangle {
            width:       StrictlyPositiveFinite::<Float>::new(width).unwrap(),
            height:      StrictlyPositiveFinite::<Float>::new(height).unwrap(),
            translation: RelativePoint::new(center.0, center.1).unwrap(),
        }
    }

    #[allow(clippy::unwrap_used)]
    pub fn square(side_length: Float, center: (Float, Float)) -> Self {
        Self::RegularPolygon {
            sides:       4,
            side_length: StrictlyPositiveFinite::<Float>::new(side_length).unwrap(),
            translation: RelativePoint::new(center.0, center.1).unwrap(),
        }
    }

    #[allow(clippy::unwrap_used)]
    pub fn regular_polygon(sides: usize, side_length: Float, translation: (Float, Float)) -> Self {
        Self::RegularPolygon {
            sides,
            side_length: StrictlyPositiveFinite::<Float>::new(side_length).unwrap(),
            translation: RelativePoint::new(translation.0, translation.1).unwrap(),
        }
    }
}

#[derive(Debug, Serialize, Deserialize)]
#[serde(rename_all = "kebab-case")]
pub struct Obstacle {
    /// The shape to be placed as an obstacle
    pub shape: PlaceableShape,
    /// Rotation of the obstacle in degrees around the up-axis
    pub rotation: Rotation,
    /// Which tile in the grid the obstacle should be placed
    pub tile_coordinates: TileCoordinates,
}

impl Obstacle {
    #[must_use]
    pub fn new((row, col): (usize, usize), shape: PlaceableShape, rotation: Float) -> Self {
        Self {
            tile_coordinates: TileCoordinates::new(row, col),
            shape,
            rotation: Rotation(Angle::new(rotation).expect("Invalid angle")),
        }
    }
}

/// Struct to represent a list of shapes that can be placed in the map [`Grid`]
/// Each entry contains a [`Cell`] and a [`PlaceableShape`]
/// - The [`Cell`] represents which tile in the [`Grid`] the shape should be
///   placed
/// - The [`PlaceableShape`] represents the shape to be placed, and the local
///   cell translation
#[derive(Debug, Serialize, Deserialize)]
#[serde(rename_all = "kebab-case")]
pub struct Obstacles(Vec<Obstacle>);

impl Obstacles {
    pub const fn empty() -> Self {
        Self(Vec::new())
    }

    pub fn iter(&self) -> std::slice::Iter<Obstacle> {
        self.0.iter()
    }
}

#[derive(Debug, Serialize, Deserialize)]
#[serde(rename_all = "kebab-case")]
pub struct TileSettings {
    pub tile_size:       f32,
    pub path_width:      f32,
    pub obstacle_height: f32,
}

#[derive(Debug, Serialize, Deserialize)]
#[serde(rename_all = "kebab-case")]
pub struct Tiles {
    pub grid:     TileGrid,
    pub settings: TileSettings,
}

impl Tiles {
    pub fn empty() -> Self {
        Self {
            grid:     TileGrid(vec!["█".to_string()]),
            settings: TileSettings {
                tile_size:       0.0,
                path_width:      0.0,
                obstacle_height: 0.0,
            },
        }
    }

    pub const fn with_tile_size(mut self, tile_size: f32) -> Self {
        self.settings.tile_size = tile_size;
        self
    }

    pub const fn with_obstacle_height(mut self, obstacle_height: f32) -> Self {
        self.settings.obstacle_height = obstacle_height;
        self
    }
}

#[derive(clap::ValueEnum, Default, Clone, Copy)]
pub enum EnvironmentType {
    #[default]
    Intersection,
    Intermediate,
    Complex,
    Circle,
    Test,
}

/// **Bevy** [`Resource`]
/// The environment configuration for the simulation
#[derive(Debug, Serialize, Deserialize, Resource)]
#[serde(rename_all = "kebab-case")]
pub struct Environment {
    pub tiles:     Tiles,
    pub obstacles: Obstacles,
}

impl Default for Environment {
    fn default() -> Self {
        Self::intersection()
    }
}

#[derive(Debug, thiserror::Error)]
pub enum ParseError {
    #[error("IO error: {0}")]
    Io(#[from] std::io::Error),
    #[error("RON error: {0}")]
    Ron(#[from] ron::Error),
    #[error("TOML error: {0}")]
    Toml(#[from] toml::de::Error),
    #[error("YAML error: {0}")]
    Yaml(#[from] serde_yaml::Error),
    #[error("Validation error: {0}")]
    InvalidEnvironment(#[from] EnvironmentError),
}

#[derive(Debug, thiserror::Error)]
pub enum EnvironmentError {
    EmptyGrid,
    DifferentLengthRows,
}

impl std::fmt::Display for EnvironmentError {
    fn fmt(&self, f: &mut std::fmt::Formatter<'_>) -> std::fmt::Result {
        match self {
            Self::EmptyGrid => {
                write!(f, "Environment matrix representation is empty")
            }
            Self::DifferentLengthRows => {
                write!(
                    f,
                    "Environment matrix representation has rows of different lengths"
                )
            }
        }
    }
}

impl Environment {
    /// Attempt to parse an [`Environment`] from a RON file at `path`
    /// Returns `Err(ParseError)` if:
    /// 1. `path` does not exist on the filesystem
    /// 2. The contents of `path` are not valid RON
    /// 3. The parsed data does not represent a valid [`Environment`]
    // pub fn from_file(path: &std::path::Path) -> Result<Self, ParseError> {
    pub fn from_file<P>(path: P) -> Result<Self, ParseError>
    where
        P: AsRef<std::path::Path>,
    {
        std::fs::read_to_string(path)
            .map_err(Into::into)
            .and_then(|contents| Self::parse(contents.as_str()))
    }

    pub fn parse(contents: &str) -> Result<Self, ParseError> {
        // ron::from_str::<Environment>(contents)
        //     .map_err(|span| span.code)?
        //     .validate()
        //     .map_err(Into::into)
        // with yaml

        serde_yaml::from_str::<Self>(contents)
            .map_err(Into::into)
            .and_then(|env| env.validate().map_err(Into::into))
    }

    /// Ensure that the [`Environment`] is valid
    /// 1. The matrix representation is not empty
    /// 2. All rows in the matrix representation are the same length
    pub fn validate(self) -> Result<Self, EnvironmentError> {
        if self.tiles.grid.is_empty() {
            Err(EnvironmentError::EmptyGrid)
        } else if self
            .tiles
            .grid
            .iter()
            .any(|row| row.chars().count() != self.tiles.grid.cols())
        {
            Err(EnvironmentError::DifferentLengthRows)
        } else {
            Ok(self)
        }
    }

    #[must_use]
    pub fn new(
        matrix_representation: Vec<String>,
        path_width: f32,
        obstacle_height: f32,
        tile_size: f32,
    ) -> Self {
        Self {
            tiles:     Tiles {
                grid:     TileGrid(matrix_representation),
                settings: TileSettings {
                    tile_size,
                    path_width,
                    obstacle_height,
                },
            },
            obstacles: Obstacles::empty(),
        }
    }

    #[must_use]
    pub fn intersection() -> Self {
        Self {
            tiles:     Tiles {
                grid:     TileGrid(vec!["┼".to_string()]),
                settings: TileSettings {
                    tile_size:       100.0,
                    path_width:      0.1325,
                    obstacle_height: 1.0,
                },
            },
            obstacles: Obstacles::empty(),
        }
    }

    #[must_use]
    #[rustfmt::skip]
    pub fn intermediate() -> Self {
        Self {
            tiles: Tiles {
                grid: TileGrid(vec![
                    "┌┬┐ ".to_string(),
                    "┘└┼┬".to_string(),
                    "  └┘".to_string()
                ]),
                settings: TileSettings {
                    tile_size: 50.0,
                    path_width: 0.1325,
                    obstacle_height: 1.0,
                }
            },
            obstacles: Obstacles::empty(),
        }
    }

    #[must_use]
    #[rustfmt::skip]
    pub fn complex() -> Self {
        Self {
            tiles: Tiles {
                grid: TileGrid(vec![
                    "┌─┼─┬─┐┌".to_string(),
                    "┼─┘┌┼┬┼┘".to_string(),
                    "┴┬─┴┼┘│ ".to_string(),
                    "┌┴┐┌┼─┴┬".to_string(),
                    "├─┴┘└──┘".to_string(),
                ]),
                settings: TileSettings {
                    tile_size: 25.0,
                    path_width: 0.4,
                    obstacle_height: 1.0,
                },
            },
            obstacles: Obstacles::empty(),
        }
    }

<<<<<<< HEAD
    #[must_use]
=======
    #[rustfmt::skip]
    pub fn test() -> Self {
        Environment {
            tiles: Tiles {
                grid: TileGrid(vec![
                    "┌┬┐├".to_string(),
                    "└┴┘┤".to_string(),
                    "│─ ┼".to_string(),
                    "╴╵╶╷".to_string(),
                ]),
                settings: TileSettings {
                    tile_size: 50.0,
                    path_width: 0.1325,
                    obstacle_height: 1.0,
                },
            },
            obstacles: Obstacles::empty(),
        }
    }

>>>>>>> 63d1fd15
    pub fn circle() -> Self {
        Self {
            tiles:     Tiles::empty()
                .with_tile_size(100.0)
                .with_obstacle_height(1.0),
            obstacles: Obstacles(vec![
                Obstacle::new(
                    (0, 0),
                    PlaceableShape::regular_polygon(4, 0.0525, (0.625, 0.60125)),
                    0.0,
                ),
                Obstacle::new(
                    (0, 0),
                    PlaceableShape::regular_polygon(4, 0.035, (0.44125, 0.57125)),
                    0.0,
                ),
                Obstacle::new(
                    (0, 0),
                    PlaceableShape::regular_polygon(4, 0.0225, (0.4835, 0.428)),
                    0.0,
                ),
                Obstacle::new(
                    (0, 0),
                    PlaceableShape::rectangle(0.0875, 0.035, (0.589, 0.3965)),
                    0.0,
                ),
                Obstacle::new(
                    (0, 0),
                    PlaceableShape::triangle(0.03, 0.0415, 0.575, (0.5575, 0.5145)),
                    0.0,
                ),
                Obstacle::new(
                    (0, 0),
                    PlaceableShape::triangle(0.012, 0.025, 1.25, (0.38, 0.432)),
                    5.225,
                ),
            ]),
        }
    }

    pub const fn path_width(&self) -> f32 {
        self.tiles.settings.path_width
    }

    pub const fn obstacle_height(&self) -> f32 {
        self.tiles.settings.obstacle_height
    }

    pub const fn tile_size(&self) -> f32 {
        self.tiles.settings.tile_size
    }
}<|MERGE_RESOLUTION|>--- conflicted
+++ resolved
@@ -438,9 +438,7 @@
         }
     }
 
-<<<<<<< HEAD
     #[must_use]
-=======
     #[rustfmt::skip]
     pub fn test() -> Self {
         Environment {
@@ -461,7 +459,6 @@
         }
     }
 
->>>>>>> 63d1fd15
     pub fn circle() -> Self {
         Self {
             tiles:     Tiles::empty()
