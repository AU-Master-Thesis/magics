--- conflicted
+++ resolved
@@ -25,11 +25,7 @@
 };
 use crate::{
     bevy_utils::run_conditions::time::virtual_time_is_paused,
-<<<<<<< HEAD
-    config::{formation::WaypointReachedWhenIntersects, Config},
     export::events::TakeSnapshotOfRobot,
-=======
->>>>>>> f46a4757
     factorgraph::{
         factor::{ExternalVariableId, FactorNode},
         factorgraph::{FactorGraph, NodeIndex, VariableIndex},
