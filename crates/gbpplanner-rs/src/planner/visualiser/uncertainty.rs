--- conflicted
+++ resolved
@@ -8,12 +8,8 @@
     bevy_utils::run_conditions::event_exists,
     config::Config,
     factorgraph::prelude::FactorGraph,
-<<<<<<< HEAD
-    theme::{CatppuccinTheme, ColorAssociation, ColorFromCatppuccinColourExt},
-=======
     input::DrawSettingsEvent,
     theme::{self, CatppuccinTheme, ColorAssociation, ColorFromCatppuccinColourExt},
->>>>>>> 63d1fd15
 };
 
 /// Plugin that adds the functionality to visualise the position uncertainty of
