--- conflicted
+++ resolved
@@ -12,12 +12,8 @@
     cli,
     config::{read_config, Config, Environment, FormationGroup, RrtSection},
     environment::{map_generator::Colliders, EnvironmentPlugin},
-<<<<<<< HEAD
     input::{camera::CameraInputPlugin, general::GeneralInputPlugin, ChangingBinding},
-=======
-    input::{camera::CameraInputPlugin, ChangingBinding},
     simulation_loader,
->>>>>>> 6d7a4598
     theme::{CatppuccinTheme, ColorFromCatppuccinColourExt, ThemePlugin},
 };
 use parry2d::{
