--- conflicted
+++ resolved
@@ -13,16 +13,11 @@
 use gbpplanner_rs::{
     asset_loader::{AssetLoaderPlugin, Fonts},
     cli,
-<<<<<<< HEAD
     config::{read_config, Config, FormationGroup, RrtSection},
     environment::{
         map_generator::{Collider, Colliders},
         EnvironmentPlugin,
     },
-=======
-    config::{read_config, Config, FormationGroup, RRTSection},
-    environment::{map_generator::Colliders, EnvironmentPlugin},
->>>>>>> 4b1dea88
     input::{camera::CameraInputPlugin, general::GeneralInputPlugin, ChangingBinding},
     simulation_loader::{InitialSimulation, SimulationLoaderPlugin},
     theme::{CatppuccinTheme, ColorFromCatppuccinColourExt, ThemePlugin},
