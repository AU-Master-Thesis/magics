--- conflicted
+++ resolved
@@ -96,6 +96,30 @@
         next_state_path_found.set(PathFindingState::NotFound);
         event_writer.send(TriggerRrtEvent);
     }
+
+    let collision_solver = CollisionProblem::new(Arc::new(colliders));
+
+    let start = [START.x as f64, START.y as f64];
+    let end = [END.x as f64, END.y as f64];
+
+    if let Ok(mut res) = rrt::dual_rrt_connect(
+        &start,
+        &end,
+        |x: &[f64]| collision_solver.is_feasible(x),
+        || collision_solver.random_sample(),
+        1.0,
+        10000,
+    )
+    .inspect_err(|e| {
+        error!("Error: {:?}", e);
+    }) {
+        rrt::smooth_path(&mut res, |x: &[f64]| collision_solver.is_feasible(x), 1.0, 1000);
+        path.clear();
+        res.iter().for_each(|x| {
+            path.push(Vec3::new(x[0] as f32, 0.0, x[1] as f32));
+        });
+        next_state_path_found.set(PathFindingState::Found);
+    };
 }
 
 /// **Bevy** [`Event`] to trigger RRT pathfinding
@@ -273,7 +297,6 @@
     .inspect_err(|e| {
         warn!("Failed to find path with error: {}", e);
     }) {
-<<<<<<< HEAD
         // optimise and smooth the found path
         rrt::smooth_path(
             &mut res,
@@ -283,9 +306,6 @@
         );
 
         // convert the path to Vec3 and update the path resource
-=======
-        rrt::smooth_path(&mut res, |x: &[f64]| collision_solver.is_feasible(x), 1.0, 1000);
->>>>>>> eaf5b820
         path.clear();
         res.iter().for_each(|x| {
             path.push(Vec3::new(x[0] as f32, 0.0, x[1] as f32));
