--- conflicted
+++ resolved
@@ -46,16 +46,16 @@
 
     #[arg(long)]
     /// Dump the default config to stdout
-    dump_default_config:    bool,
+    dump_default_config:      bool,
     #[arg(long)]
     /// Dump the default formation config to stdout
-    dump_default_formation: bool,
+    dump_default_formation:   bool,
     #[arg(long)]
     /// Dump the default environment config to stdout
     dump_default_environment: bool,
     #[arg(long)]
     /// Run the app without a window for rendering the environment
-    headless:               bool,
+    headless:                 bool,
 
     #[arg(short, long)]
     /// Start the app in fullscreen mode
@@ -99,20 +99,21 @@
 
     // if cli.dump_default_config && cli.dump_default_formation {
     //     eprintln!(
-    //         "you can not set --dump-default-config and --dump-default-formation at the same time!"
-    //     );
+    //         "you can not set --dump-default-config and --dump-default-formation
+    // at the same time!"     );
     //     std::process::exit(2);
     // }
 
-    // Cannot set more than one of --dump-default-config, --dump-default-formation, --dump-default-environment
-    // at one time
+    // Cannot set more than one of --dump-default-config, --dump-default-formation,
+    // --dump-default-environment at one time
     if (cli.dump_default_config as u8
         + cli.dump_default_formation as u8
         + cli.dump_default_environment as u8)
         > 1
     {
         eprintln!(
-            "you can not set more than one of --dump-default-config, --dump-default-formation, --dump-default-environment at one time!"
+            "you can not set more than one of --dump-default-config, --dump-default-formation, \
+             --dump-default-environment at one time!"
         );
         std::process::exit(2);
     }
@@ -126,13 +127,8 @@
     }
 
     if cli.dump_default_formation {
-<<<<<<< HEAD
         let default_formation = config::FormationGroup::default();
         // Write default config to stdout\
-=======
-        // Write default config to stdout
-        let default_formation = config::FormationGroup::default();
->>>>>>> 697e1873
         println!(
             "{}",
             ron::ser::to_string_pretty(
@@ -157,11 +153,9 @@
     let formation_file_path = PathBuf::from(&config.formation_group.clone());
     let formation = FormationGroup::from_file(&formation_file_path)?;
 
-<<<<<<< HEAD
     // environment
     let environment_file_path = PathBuf::from(&config.environment.clone());
     let environment = Environment::from_file(&environment_file_path)?;
-=======
     let window_mode = if cli.fullscreen {
         WindowMode::BorderlessFullscreen
     } else {
@@ -169,7 +163,6 @@
     };
 
     println!("initial window mode: {:?}", window_mode);
->>>>>>> 697e1873
 
     let mut app = App::new();
     app.insert_resource(Time::<Fixed>::from_hz(config.simulation.hz))
