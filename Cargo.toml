cargo-features = [
  "codegen-backend",
]

[workspace]
resolver = "2" # Important! wgpu/bevy needs this!
members = [
  "crates/angle",
  "crates/min_len_vec",
  "crates/percentage",
  "crates/unit_interval",
  "crates/gbp_linalg",
  "crates/gbp_multivariate_normal",
  # "crates/bevy_undo_redo",
  "crates/gbpplanner-rs",
  "crates/bevy_notify",
  "crates/units",
  "crates/repeating_array",
  "crates/bevy_fullscreen",
  "crates/bevy_touchpad",
<<<<<<< HEAD
=======
  "crates/with",
  "crates/seq",
>>>>>>> eaf5b820
]

[workspace.package]
version = "1.0.0"
edition = "2021"
repository = "https://github.com/AU-Master-Thesis/gbp-rs"
authors = [
  "Jens Høigaard Jensen <jens.jens@live.dk>",
  "Kristoffer Plagborg Bak Sørensen <kristoffer.pbs@tuta.io>",
]
rust-version = "1.77"
license = "MIT"


[workspace.dependencies]
ndarray = "0.15.6"
anyhow = "1.0.81"
thiserror = "1.0.58"
serde = { version = "1.0.197", features = [
  "derive",
] }

[workspace.lints.rust]
# unsafe_code = "forbid"
missing_debug_implementations = "allow"
missing_docs                  = "allow"


[workspace.lints.clippy]
undocumented_unsafe_blocks       = "warn"
enum_glob_use                    = "warn"
cast_possible_truncation         = "warn"
tests_outside_test_module        = "warn"
assertions_on_result_states      = "warn"
pedantic                         = "warn"
nursery                          = "warn"
unwrap_used                      = "deny"
inline_always                    = "allow"
default_constructed_unit_structs = "allow" # nice for adding plugins, that may later have config values
needless_pass_by_value           = "allow" # bevy uses a lot of pass by value wrapper types like `Query`, `Res` etc.
module_name_repetitions          = "allow"
must_use_candidate               = "allow"

# expect_used = "deny"
dbg_macro = "warn"
todo      = "warn"


[profile.release]
codegen-units    = 1
debug            = false
debug-assertions = false
lto              = "fat"
opt-level        = 3
panic            = "abort"
rpath            = false
strip            = true
incremental      = true

# Enable a small amount of optimization in debug mode
[profile.dev]
opt-level   = 1
debug       = false
incremental = true
# codegen-backend = "cranelift" # requires nightly
strip = "debuginfo"

# Enable high optimizations for dependencies (incl. Bevy), but not for our code:
[profile.dev.package."*"]
opt-level = 3

[profile.wasm]
inherits      = "release"
opt-level     = "z"
debug         = false
strip         = true
lto           = true
codegen-units = 1
incremental   = false
panic         = "abort"<|MERGE_RESOLUTION|>--- conflicted
+++ resolved
@@ -18,11 +18,7 @@
   "crates/repeating_array",
   "crates/bevy_fullscreen",
   "crates/bevy_touchpad",
-<<<<<<< HEAD
-=======
-  "crates/with",
   "crates/seq",
->>>>>>> eaf5b820
 ]
 
 [workspace.package]
